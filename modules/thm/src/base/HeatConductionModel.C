#include "HeatConductionModel.h"
#include "Simulation.h"
#include "Factory.h"
#include "Component.h"
#include "THMApp.h"
#include "HeatStructure.h"

template <>
InputParameters
validParams<HeatConductionModel>()
{
  InputParameters params = validParams<MooseObject>();
  params.addPrivateParam<Simulation *>("_sim");
  params.addPrivateParam<HeatStructure *>("_hs");
  params.registerBase("THM:heat_conduction_model");
  return params;
}

registerMooseObject("THMApp", HeatConductionModel);

const std::string HeatConductionModel::DENSITY = "rho_solid";
const std::string HeatConductionModel::TEMPERATURE = "T_solid";
const std::string HeatConductionModel::THERMAL_CONDUCTIVITY = "k_solid";
const std::string HeatConductionModel::SPECIFIC_HEAT_CONSTANT_PRESSURE = "cp_solid";

FEType HeatConductionModel::_fe_type(FIRST, LAGRANGE);

HeatConductionModel::HeatConductionModel(const InputParameters & params)
  : MooseObject(params),
    _sim(*params.getCheckedPointerParam<Simulation *>("_sim")),
    _app(_sim.getApp()),
    _factory(_app.getFactory()),
    _hs(*params.getCheckedPointerParam<HeatStructure *>("_hs")),
    _comp_name(name())
{
}

void
HeatConductionModel::addVariables()
{
  const auto & subdomain_ids = _hs.getSubdomainIds();
  const Real & scaling_factor = _sim.getParam<Real>("scaling_factor_temperature");

  _sim.addVariable(true, TEMPERATURE, _fe_type, subdomain_ids, scaling_factor);
}

void
<<<<<<< HEAD
HeatConductionModel::addVariables(InputParameters & cpars)
{
  _hc_sim.addVariable(true,
                      TEMPERATURE,
                      _fe_type,
                      cpars.get<std::vector<unsigned int>>("block_ids"),
                      _hc_sim.getParam<Real>("scaling_factor_temperature"));
}

void
HeatConductionModel::addMaterials(InputParameters & cpars)
{
  const auto & block = cpars.get<SubdomainName>("block");
  std::string name_of_hs = cpars.get<std::string>("name_of_hs");
=======
HeatConductionModel::addInitialConditions()
{
  const auto & subdomain_ids = _hs.getSubdomainNames();
  _sim.addFunctionIC(TEMPERATURE, _hs.getInitialT(), subdomain_ids);
}

void
HeatConductionModel::addMaterials()
{
  const auto & blocks = _hs.getSubdomainNames();
  const auto & names = _hs.getParam<std::vector<std::string>>("names");
  const auto & material_names = _hs.getParam<std::vector<std::string>>("materials");
>>>>>>> 98ba0623

  for (std::size_t i = 0; i < names.size(); i++)
  {
    std::string class_name = "SolidMaterial";
<<<<<<< HEAD
    InputParameters params = _hc_factory.getValidParams(class_name);
    params.set<std::vector<SubdomainName>>("block") = {block};
    params.set<std::vector<VariableName>>("T") = std::vector<VariableName>(1, TEMPERATURE);

    params.set<UserObjectName>("properties") = cpars.get<UserObjectName>("properties");
    _hc_sim.addMaterial(class_name, Component::genName("mat_" + name_of_hs, block, "hs"), params);
=======
    InputParameters params = _factory.getValidParams(class_name);
    params.set<std::vector<SubdomainName>>("block") = {blocks[i]};
    params.set<std::vector<VariableName>>("T") = {TEMPERATURE};
    params.set<UserObjectName>("properties") = material_names[i];
    _sim.addMaterial(class_name, Component::genName(_comp_name, names[i], "mat"), params);
>>>>>>> 98ba0623
  }
}

void
<<<<<<< HEAD
HeatConductionModel::addHeatEquation(InputParameters & cpars)
{
  const auto & blocks = cpars.get<std::vector<SubdomainName>>("block");
  const auto & position = cpars.get<Point>("position");
  const auto & direction = cpars.get<RealVectorValue>("direction");

  HeatStructure::EHeatStructureType type = cpars.get<HeatStructure::EHeatStructureType>("hs_type");
  switch (type)
=======
HeatConductionModel::addHeatEquationXYZ()
{
  const auto & blocks = _hs.getSubdomainNames();

  // add transient term
>>>>>>> 98ba0623
  {
    std::string class_name = "HeatConductionTimeDerivative";
    InputParameters pars = _factory.getValidParams(class_name);
    pars.set<NonlinearVariableName>("variable") = TEMPERATURE;
    pars.set<std::vector<SubdomainName>>("block") = blocks;
    pars.set<MaterialPropertyName>("specific_heat") = SPECIFIC_HEAT_CONSTANT_PRESSURE;
    pars.set<MaterialPropertyName>("density_name") = DENSITY;
    pars.set<bool>("use_displaced_mesh") = false;
    _sim.addKernel(class_name, Component::genName(_comp_name, "td"), pars);
  }
  // add diffusion term
  {
    std::string class_name = "HeatConduction";
    InputParameters pars = _factory.getValidParams(class_name);
    pars.set<NonlinearVariableName>("variable") = TEMPERATURE;
    pars.set<std::vector<SubdomainName>>("block") = blocks;
    pars.set<MaterialPropertyName>("diffusion_coefficient") = THERMAL_CONDUCTIVITY;
    pars.set<bool>("use_displaced_mesh") = false;
    _sim.addKernel(class_name, Component::genName(_comp_name, "hc"), pars);
  }
}

void
HeatConductionModel::addHeatEquationRZ()
{
  const auto & blocks = _hs.getSubdomainNames();
  const auto & position = _hs.getPosition();
  const auto & direction = _hs.getDirection();

  // add transient term
  {
    std::string class_name = "HeatConductionTimeDerivativeRZ";
    InputParameters pars = _factory.getValidParams(class_name);
    pars.set<NonlinearVariableName>("variable") = TEMPERATURE;
    pars.set<std::vector<SubdomainName>>("block") = blocks;
    pars.set<MaterialPropertyName>("specific_heat") = SPECIFIC_HEAT_CONSTANT_PRESSURE;
    pars.set<MaterialPropertyName>("density_name") = DENSITY;
    pars.set<bool>("use_displaced_mesh") = false;
    pars.set<Point>("axis_point") = position;
    pars.set<RealVectorValue>("axis_dir") = direction;
    _sim.addKernel(class_name, Component::genName(_comp_name, "td"), pars);
  }
  // add diffusion term
  {
    std::string class_name = "HeatConductionRZ";
    InputParameters pars = _factory.getValidParams(class_name);
    pars.set<NonlinearVariableName>("variable") = TEMPERATURE;
    pars.set<std::vector<SubdomainName>>("block") = blocks;
    pars.set<MaterialPropertyName>("diffusion_coefficient") = THERMAL_CONDUCTIVITY;
    pars.set<bool>("use_displaced_mesh") = false;
    pars.set<Point>("axis_point") = position;
    pars.set<RealVectorValue>("axis_dir") = direction;
    _sim.addKernel(class_name, Component::genName(_comp_name, "hc"), pars);
  }
}<|MERGE_RESOLUTION|>--- conflicted
+++ resolved
@@ -45,22 +45,6 @@
 }
 
 void
-<<<<<<< HEAD
-HeatConductionModel::addVariables(InputParameters & cpars)
-{
-  _hc_sim.addVariable(true,
-                      TEMPERATURE,
-                      _fe_type,
-                      cpars.get<std::vector<unsigned int>>("block_ids"),
-                      _hc_sim.getParam<Real>("scaling_factor_temperature"));
-}
-
-void
-HeatConductionModel::addMaterials(InputParameters & cpars)
-{
-  const auto & block = cpars.get<SubdomainName>("block");
-  std::string name_of_hs = cpars.get<std::string>("name_of_hs");
-=======
 HeatConductionModel::addInitialConditions()
 {
   const auto & subdomain_ids = _hs.getSubdomainNames();
@@ -73,45 +57,24 @@
   const auto & blocks = _hs.getSubdomainNames();
   const auto & names = _hs.getParam<std::vector<std::string>>("names");
   const auto & material_names = _hs.getParam<std::vector<std::string>>("materials");
->>>>>>> 98ba0623
 
   for (std::size_t i = 0; i < names.size(); i++)
   {
     std::string class_name = "SolidMaterial";
-<<<<<<< HEAD
-    InputParameters params = _hc_factory.getValidParams(class_name);
-    params.set<std::vector<SubdomainName>>("block") = {block};
-    params.set<std::vector<VariableName>>("T") = std::vector<VariableName>(1, TEMPERATURE);
-
-    params.set<UserObjectName>("properties") = cpars.get<UserObjectName>("properties");
-    _hc_sim.addMaterial(class_name, Component::genName("mat_" + name_of_hs, block, "hs"), params);
-=======
     InputParameters params = _factory.getValidParams(class_name);
     params.set<std::vector<SubdomainName>>("block") = {blocks[i]};
     params.set<std::vector<VariableName>>("T") = {TEMPERATURE};
     params.set<UserObjectName>("properties") = material_names[i];
     _sim.addMaterial(class_name, Component::genName(_comp_name, names[i], "mat"), params);
->>>>>>> 98ba0623
   }
 }
 
 void
-<<<<<<< HEAD
-HeatConductionModel::addHeatEquation(InputParameters & cpars)
-{
-  const auto & blocks = cpars.get<std::vector<SubdomainName>>("block");
-  const auto & position = cpars.get<Point>("position");
-  const auto & direction = cpars.get<RealVectorValue>("direction");
-
-  HeatStructure::EHeatStructureType type = cpars.get<HeatStructure::EHeatStructureType>("hs_type");
-  switch (type)
-=======
 HeatConductionModel::addHeatEquationXYZ()
 {
   const auto & blocks = _hs.getSubdomainNames();
 
   // add transient term
->>>>>>> 98ba0623
   {
     std::string class_name = "HeatConductionTimeDerivative";
     InputParameters pars = _factory.getValidParams(class_name);
